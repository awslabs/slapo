--- conflicted
+++ resolved
@@ -271,44 +271,13 @@
     return ret
 
 
-<<<<<<< HEAD
 def main():
     args = parse_args()
     assert args.dtype == "fp16", "Only fp16 is supported for now"
-=======
-def megatron_log(exp, log_filename):
-    with open(log_filename) as f:
-        text = f.read()
-    # Find the last number after the key, returns 0 if not exists
-    query = lambda key: float(
-        next(iter(reversed(re.findall(key + ": +([\d\.]+)", text))), 0)
-    )
-    if "CUDA out of memory" in text:
-        print("Out of GPU memory, try a smaller batch size")
-        return
-    iter_time = query("elapsed time per iteration \(ms\)")
-    if iter_time == 0:
-        print(f'Failed. Check "{log_filename}" to find error')
-        return
-    exp.samples_per_sec = query("global batch size") / iter_time * 1e3
-    exp.gpu_mem = query("max allocated") / 1e3
-    print(
-        "Breakdown(ms)\t\t: total %.2f, forward %.2f, backward %.2f, backward-params-all-reduce %.2f, optimizer %.2f"
-        % (
-            iter_time,
-            query("forward-compute"),
-            query("backward-compute"),
-            query("backward-params-all-reduce"),
-            query("optimizer"),
-        )
-    )
-    return exp
->>>>>>> dd46562e
 
     print("Pytorch version\t:", torch.__version__)
     print("CUDA version\t:", torch.version.cuda)
 
-<<<<<<< HEAD
     title = f"{'Megatron' if args.impl == 'megatron' else 'HF'} {args.model}"
     memo = ""
 
@@ -356,56 +325,4 @@
 
 
 if __name__ == "__main__":
-    main()
-=======
-kwargs = {}
-if MEGATRON_NO_FUSE:
-    kwargs = {
-        "flags": [
-            "--no-bias-gelu-fusion",
-            "--no-bias-dropout-fusion",
-            "--no-persist-layer-norm",
-            "--no-masked-softmax-fusion",
-        ]
-    }
-
-hf_bert = []
-for idx, n_gpu in enumerate((1, 2, 4, 8)):
-   gpus = ",".join([str(e) for e in range(n_gpu)])
-   batch_size = BATCH_SIZE * (idx + 1)
-   hf_bert.append(
-       megatron_bert(
-           Exp(
-               f"HF bs{batch_size} ({n_gpu} GPU)",
-               "bert-large-uncased",
-               batch_size,
-               fp16=True,
-               gpus=gpus,
-               tensor_para=n_gpu,
-               kwargs=kwargs,
-           ),
-           script_file="./../examples/bert/pretrain_hf_bert.py"
-       )
-   )
-compare(hf_bert, f"HF-MS")
-
-mega_bert = []
-no_fuse = " no fuse" if MEGATRON_NO_FUSE else ""
-for idx, n_gpu in enumerate((1, 2, 4, 8)):
-    gpus = ",".join([str(e) for e in range(n_gpu)])
-    batch_size = BATCH_SIZE * (idx + 1)
-    mega_bert.append(
-        megatron_bert(
-            Exp(
-                f"Megatron bs{batch_size}{no_fuse} ({n_gpu} GPU)",
-                "bert-large-uncased",
-                batch_size,
-                fp16=True,
-                gpus=gpus,
-                tensor_para=n_gpu,
-                kwargs=kwargs,
-            )
-        )
-    )
-compare(mega_bert, f"Megatron{'-nofuse' if no_fuse else ''}")
->>>>>>> dd46562e
+    main()